[package]
name = "glium"
<<<<<<< HEAD
version = "0.25.0-glutin22"
=======
version = "0.25.1"
>>>>>>> f4f1d985
authors = ["Pierre Krieger <pierre.krieger1708@gmail.com>"]
description = """
Elegant and safe OpenGL wrapper.

Glium is an intermediate layer between OpenGL and your application. You still need to manually handle
the graphics pipeline, but without having to use OpenGL's old and error-prone API.

Its objectives:

 - Be safe to use. Many aspects of OpenGL that can trigger a crash if misused are automatically handled by glium.
 - Provide an API that enforces good pratices such as RAII or stateless function calls.
 - Be compatible with all OpenGL versions that support shaders, providing unified API when things diverge.
 - Avoid all OpenGL errors beforehand.
 - Produce optimized OpenGL function calls, and allow the user to easily use modern OpenGL techniques.
"""
keywords = ["opengl", "gamedev"]
categories = ["api-bindings", "rendering::graphics-api"]
documentation = "https://docs.rs/glium"
repository = "https://github.com/glium/glium"
readme = "README.md"
license = "Apache-2.0"
build = "build/main.rs"
exclude = ["doc", ".travis.yml", "circle.yml"]

[badges]
travis-ci = { repository = "glium/glium" }

[features]
default = ["glutin"]
icon_loading = ["glutin/icon_loading"]
unstable = [] # used for benchmarks
test_headless = []  # used for testing headless display

[dependencies.glutin]
version = "0.22.0-alpha1"
features = []
optional = true

[dependencies]
takeable-option = "0.4"
backtrace = "0.3.2"
lazy_static = "1.0"
smallvec = "0.6"
fnv = "1.0.5"

[build-dependencies]
gl_generator = "0.13"

[dev-dependencies]
cgmath = "0.17"
genmesh = "0.6"
image = "0.21"
obj = { version = "0.9", features = ["genmesh"] }
rand = "0.7"<|MERGE_RESOLUTION|>--- conflicted
+++ resolved
@@ -1,10 +1,6 @@
 [package]
 name = "glium"
-<<<<<<< HEAD
-version = "0.25.0-glutin22"
-=======
-version = "0.25.1"
->>>>>>> f4f1d985
+version = "0.25.1-alpha1"
 authors = ["Pierre Krieger <pierre.krieger1708@gmail.com>"]
 description = """
 Elegant and safe OpenGL wrapper.
